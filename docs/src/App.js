/* eslint-disable */

import React from 'react'
//
import ReactStory, { defaultProps } from 'react-story'
import CodeSandbox from './CodeSandbox.js'
import './stories/utils/prism.css'
import '../../react-table.css'

import Readme from './stories/Readme.js'
import HOCReadme from './stories/HOCReadme.js'

// import Tester from './examples/expander';

// import { TreeTable, SelectTable, SelectTreeTable } from './examples/index'
// 
// const exampleStories = [
//   // examples
//   { name: 'TreeTable', component: TreeTable },
//   { name: 'SelectTable', component: SelectTable },
//   { name: 'SelectTreeTable', component: SelectTreeTable },
// ]

import { TreeTable, CheckboxTable } from './examples/index'

const exampleStories = [
  // examples
  { name: 'TreeTable', component: TreeTable },
  { name: 'CheckboxTable', component: CheckboxTable },
];

const stories = [
  { name: 'Readme', component: Readme },
<<<<<<< HEAD
  { name: 'HOC Readme', component: HOCReadme },
  
  // { name: 'Tester', component: Tester },

=======
  
>>>>>>> 1cf9e499
  { name: 'Simple Table', component: CodeSandbox('X6npLXPRW') },
  {
    name: 'Cell Renderers & Custom Components',
    component: CodeSandbox('OyRL04Z4Y'),
  },
  { name: 'Default Sorting', component: CodeSandbox('gLwmmjzA3') },
  {
    name: 'Custom Sorting',
    component: CodeSandbox('VGx67J35'),
  },
  { name: 'Custom Column Widths', component: CodeSandbox('o2OORXNXN') },
  { name: 'Custom Component Props', component: CodeSandbox('nZW3L0wp4') },
  { name: 'Server-side Data', component: CodeSandbox('wjrn8wy3R') },
  { name: 'Sub Components', component: CodeSandbox('n2gqAxl7') },
  { name: 'Pivoting & Aggregation', component: CodeSandbox('oNY9z8xN') },
  {
    name: 'Pivoting & Aggregation w/ Sub Components',
    component: CodeSandbox('p0kEVBgQ'),
  },
  {
    name: '100k Rows w/ Pivoting & Sub Components',
    component: CodeSandbox('DRmKj0XyK'),
  },
  { name: 'Pivoting Options', component: CodeSandbox('kZKmNBK6r') },
  { name: 'Functional Rendering', component: CodeSandbox('VPZ0Bzv8X') },
  {
    name: 'Custom Expander Position',
    component: CodeSandbox('1jj2XrPEV'),
  },
  { name: 'Custom "No Data" Text', component: CodeSandbox('RgRpRDv80') },
  { name: 'Footers', component: CodeSandbox('KOqQXn3p8') },
  { name: 'Custom Filtering', component: CodeSandbox('5Eyxxxyx') },
  { name: 'Controlled Component', component: CodeSandbox('r7XEZRK2') },
  { name: 'Editable Table', component: CodeSandbox('n5r19gzQP') },
  {
    name: 'Fixed Header w/ Vertical Scroll',
    component: CodeSandbox('7LY0gjA8O'),
  },
  {
    name: 'Multiple Pagers (Top and Bottom)',
    component: CodeSandbox('VEZ8OgvX'),
  },
<<<<<<< HEAD
  
  { name: 'Tree Table (HOC)', component: CodeSandbox('lxmr4wynzq') },
  { name: 'Select Table (HOC)', component: CodeSandbox('7yq5ylw09j') },
  { name: 'Select Tree Table (HOC)', component: CodeSandbox('2p7jp4klwp') },

=======

  // other examples
  ...exampleStories,
  
>>>>>>> 1cf9e499
]

export default class App extends React.Component {
  render () {
    return (
      <ReactStory
        style={{
          display: 'block',
          width: '100%',
          height: '100%',
        }}
        pathPrefix='story/'
        StoryWrapper={props =>
          <defaultProps.StoryWrapper
            css={{
              padding: 0,
              display: 'flex',
              flexDirection: 'column',
            }}
          >
            <a
              href='//github.com/react-tools/react-table'
              style={{
                display: 'block',
                textAlign: 'center',
                borderBottom: 'solid 3px #cccccc',
              }}
            >
              <img
                src='https://github.com/react-tools/media/raw/master/logo-react-table.png'
                alt='React Table Logo'
                style={{
                  width: '150px',
                  padding: '10px',
                }}
              />
            </a>
            <div
              {...props}
              style={{
                flex: '1 0 auto',
                position: 'relative',
              }}
            />
          </defaultProps.StoryWrapper>}
        stories={stories}
      />
    )
  }
}<|MERGE_RESOLUTION|>--- conflicted
+++ resolved
@@ -31,14 +31,9 @@
 
 const stories = [
   { name: 'Readme', component: Readme },
-<<<<<<< HEAD
   { name: 'HOC Readme', component: HOCReadme },
   
   // { name: 'Tester', component: Tester },
-
-=======
-  
->>>>>>> 1cf9e499
   { name: 'Simple Table', component: CodeSandbox('X6npLXPRW') },
   {
     name: 'Cell Renderers & Custom Components',
@@ -81,18 +76,9 @@
     name: 'Multiple Pagers (Top and Bottom)',
     component: CodeSandbox('VEZ8OgvX'),
   },
-<<<<<<< HEAD
-  
   { name: 'Tree Table (HOC)', component: CodeSandbox('lxmr4wynzq') },
   { name: 'Select Table (HOC)', component: CodeSandbox('7yq5ylw09j') },
   { name: 'Select Tree Table (HOC)', component: CodeSandbox('2p7jp4klwp') },
-
-=======
-
-  // other examples
-  ...exampleStories,
-  
->>>>>>> 1cf9e499
 ]
 
 export default class App extends React.Component {
