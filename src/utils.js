--- conflicted
+++ resolved
@@ -188,18 +188,6 @@
 
 function compactObject (obj) {
   const newObj = {}
-<<<<<<< HEAD
-  Object.keys(obj).map(key => {
-    if (
-      Object.prototype.hasOwnProperty.call(obj, key) &&
-      obj[key] !== undefined &&
-      typeof obj[key] !== 'undefined'
-    ) {
-      newObj[key] = obj[key]
-    }
-    return true
-  })
-=======
   if (obj) {
     Object.keys(obj).map(key => {
       if (
@@ -212,7 +200,6 @@
       return true
     })
   }
->>>>>>> 0443644c
   return newObj
 }
 
