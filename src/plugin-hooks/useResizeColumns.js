--- conflicted
+++ resolved
@@ -24,134 +24,6 @@
 const defaultGetResizerProps = (props, instance, header) => {
   const { dispatch } = instance
 
-  const onMouseDown = (e, header) => {
-    const headersToResize = getLeafHeaders(header)
-    const headerIdWidths = headersToResize.map(d => [d.id, d.totalWidth])
-
-    const clientX = e.clientX
-
-    const onMouseMove = e => {
-      const clientX = e.clientX
-
-      dispatch({ type: actions.columnResizing, clientX })
-    }
-
-    const onMouseUp = e => {
-      document.removeEventListener('mousemove', onMouseMove)
-      document.removeEventListener('mouseup', onMouseUp)
-
-      dispatch({ type: actions.columnDoneResizing })
-    }
-
-    document.addEventListener('mousemove', onMouseMove)
-    document.addEventListener('mouseup', onMouseUp)
-
-    dispatch({
-      type: actions.columnStartResizing,
-      columnId: header.id,
-      columnWidth: header.totalWidth,
-      headerIdWidths,
-      clientX,
-    })
-  }
-
-  return [
-    props,
-    {
-      onMouseDown: e => e.persist() || onMouseDown(e, header),
-      style: {
-        cursor: 'ew-resize',
-      },
-      draggable: false,
-    },
-  ]
-}
-
-useResizeColumns.pluginName = 'useResizeColumns'
-
-function reducer(state, action) {
-  if (action.type === actions.init) {
-    return {
-      columnResizing: {
-        columnWidths: {},
-      },
-      ...state,
-    }
-  }
-
-  if (action.type === actions.columnStartResizing) {
-    const { clientX, columnId, columnWidth, headerIdWidths } = action
-
-    return {
-      ...state,
-      columnResizing: {
-        ...state.columnResizing,
-        startX: clientX,
-        headerIdWidths,
-        columnWidth,
-        isResizingColumn: columnId,
-      },
-    }
-  }
-
-  if (action.type === actions.columnResizing) {
-    const { clientX } = action
-    const { startX, columnWidth, headerIdWidths } = state.columnResizing
-
-    const deltaX = clientX - startX
-    const percentageDeltaX = deltaX / columnWidth
-
-    const newColumnWidths = {}
-
-    headerIdWidths.forEach(([headerId, headerWidth]) => {
-      newColumnWidths[headerId] = Math.max(
-        headerWidth + headerWidth * percentageDeltaX,
-        0
-      )
-    })
-
-    return {
-      ...state,
-      columnResizing: {
-        ...state.columnResizing,
-        columnWidths: {
-          ...state.columnResizing.columnWidths,
-          ...newColumnWidths,
-        },
-      },
-    }
-  }
-
-  if (action.type === actions.columnDoneResizing) {
-    return {
-      ...state,
-      columnResizing: {
-        ...state.columnResizing,
-        startX: null,
-        isResizingColumn: null,
-      },
-    }
-  }
-}
-
-const useInstanceBeforeDimensions = instance => {
-  const {
-    flatHeaders,
-    disableResizing,
-    hooks: { getHeaderProps },
-    state: { columnResizing },
-  } = instance
-
-  getHeaderProps.push(() => {
-    return {
-      style: {
-        position: 'relative',
-      },
-    }
-  })
-
-<<<<<<< HEAD
-=======
   const onResizeStart = (e, header) => {
     let isTouchEvent = false
     if (e.type === 'touchstart') {
@@ -232,8 +104,102 @@
     })
   }
 
-  // use reference to avoid memory leak in #1608
->>>>>>> a73ee145
+  return [
+    props,
+    {
+      onMouseDown: e => e.persist() || onResizeStart(e, header),
+      onTouchStart: e => e.persist() || onResizeStart(e, header),
+      style: {
+        cursor: 'ew-resize',
+      },
+      draggable: false,
+    },
+  ]
+}
+
+useResizeColumns.pluginName = 'useResizeColumns'
+
+function reducer(state, action) {
+  if (action.type === actions.init) {
+    return {
+      columnResizing: {
+        columnWidths: {},
+      },
+      ...state,
+    }
+  }
+
+  if (action.type === actions.columnStartResizing) {
+    const { clientX, columnId, columnWidth, headerIdWidths } = action
+
+    return {
+      ...state,
+      columnResizing: {
+        ...state.columnResizing,
+        startX: clientX,
+        headerIdWidths,
+        columnWidth,
+        isResizingColumn: columnId,
+      },
+    }
+  }
+
+  if (action.type === actions.columnResizing) {
+    const { clientX } = action
+    const { startX, columnWidth, headerIdWidths } = state.columnResizing
+
+    const deltaX = clientX - startX
+    const percentageDeltaX = deltaX / columnWidth
+
+    const newColumnWidths = {}
+
+    headerIdWidths.forEach(([headerId, headerWidth]) => {
+      newColumnWidths[headerId] = Math.max(
+        headerWidth + headerWidth * percentageDeltaX,
+        0
+      )
+    })
+
+    return {
+      ...state,
+      columnResizing: {
+        ...state.columnResizing,
+        columnWidths: {
+          ...state.columnResizing.columnWidths,
+          ...newColumnWidths,
+        },
+      },
+    }
+  }
+
+  if (action.type === actions.columnDoneResizing) {
+    return {
+      ...state,
+      columnResizing: {
+        ...state.columnResizing,
+        startX: null,
+        isResizingColumn: null,
+      },
+    }
+  }
+}
+
+const useInstanceBeforeDimensions = instance => {
+  const {
+    flatHeaders,
+    disableResizing,
+    hooks: { getHeaderProps },
+    state: { columnResizing },
+  } = instance
+
+  getHeaderProps.push(() => {
+    return {
+      style: {
+        position: 'relative',
+      },
+    }
+  })
+
   const getInstance = useGetLatest(instance)
 
   const getResizerPropsHooks = useConsumeHookGetter(
@@ -253,32 +219,11 @@
     header.isResizing = columnResizing.isResizingColumn === header.id
 
     if (canResize) {
-<<<<<<< HEAD
       header.getResizerProps = makePropGetter(
         getResizerPropsHooks(),
         getInstance(),
         header
       )
-=======
-      header.getResizerProps = userProps => {
-        return mergeProps(
-          {
-            onMouseDown: e => e.persist() || onResizeStart(e, header),
-            onTouchStart: e => e.persist() || onResizeStart(e, header),
-            style: {
-              cursor: 'ew-resize',
-            },
-            draggable: false,
-          },
-          applyPropHooks(
-            getInstance().hooks.getResizerProps,
-            header,
-            getInstance()
-          ),
-          userProps
-        )
-      }
->>>>>>> a73ee145
     }
   })
 }
